--- conflicted
+++ resolved
@@ -19,10 +19,7 @@
   "files": [
     "*.js",
     "lib/**/*.js",
-<<<<<<< HEAD
-=======
     "types/**/*.ts",
->>>>>>> 97f2e6ac
     "*.md"
   ],
   "bin": {
@@ -82,16 +79,10 @@
     "nyc": "^15.1.0",
     "pg": "^8.3.3",
     "pg-hstore": "^2.3.3",
-<<<<<<< HEAD
-    "sequelize": "^6.3.5",
-    "sqlite3": "^4.2.0",
-    "tedious": "^9.2.1"
-=======
     "rimraf": "^3.0.2",
     "sequelize": "^6.3.5",
     "sqlite3": "^4.2.0",
     "tedious": "^9.2.1",
     "typescript": "^4.0.2"
->>>>>>> 97f2e6ac
   }
 }